--- conflicted
+++ resolved
@@ -403,11 +403,7 @@
     }
 }
 
-<<<<<<< HEAD
-#[derive(Debug, Clone)]
-=======
-#[derive(Debug, Serialize)]
->>>>>>> 6904fe86
+#[derive(Debug, Clone, Serialize)]
 /// Mast relies on the TAST for the information about the "unresolved" types to monomorphize.
 /// Things such as loading the function AST and struct AST from fully qualified names.
 /// After monomorphization process, the following data will be updated:
