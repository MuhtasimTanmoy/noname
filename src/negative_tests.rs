--- conflicted
+++ resolved
@@ -147,7 +147,6 @@
 }
 
 #[test]
-<<<<<<< HEAD
 fn test_const_attr_mismatch() {
     let code = r#"
         struct House {
@@ -166,20 +165,15 @@
         }
         "#;
 
-    let mut tast = TypeChecker::<KimchiVesta>::new();
-    let res = typecheck_next_file_inner(
-        &mut tast,
-        None,
-        &mut Sources::new(),
-        "example.no".to_string(),
-        code.to_string(),
-        0,
-    );
+    let res = tast_pass(code).0;
 
     assert!(matches!(
         res.unwrap_err().kind,
         ErrorKind::ArgumentTypeMismatch(..)
-=======
+    ));
+}
+
+#[test]
 fn test_generic_type_mismatched() {
     let code = r#"
         fn gen(const LEN: Field) -> [Field; LEN] {
@@ -266,6 +260,5 @@
     assert!(matches!(
         res.unwrap().kind,
         ErrorKind::ArrayIndexOutOfBounds(..)
->>>>>>> bd925004
     ));
 }